import os
from os import path
from typing import Optional, Union, Tuple

import anndata as ad
import matplotlib.pyplot as plt
import numpy as np
import anndata as ad
from anndata import AnnData
from anndata.experimental import AnnCollection
from pydeseq2.dds import DeseqDataSet
from pydeseq2.ds import DeseqStats
import pandas as pd
<<<<<<< HEAD
import torch
import seaborn as sns
import shap
=======
from pandas import DataFrame
>>>>>>> 91451e68
from sklearn.metrics import accuracy_score, classification_report, confusion_matrix, RocCurveDisplay, roc_curve, auc
import torch
from torch import nn
from torch.utils.data import DataLoader
import seaborn as sns
import scanpy as sc

from .model import LinearModel, CustomShapModel
from .utils import data_utils


def get_predictions(model: LinearModel,
                    test_dl: DataLoader,
                    device: str = 'cpu') -> (list[int], list[int]):
    """
    Function to get classificaton predictions from a model and test_dataloader

    Args:
        model: model to get predictions from
        test_dl: test dataloader containing data as well as true labels
        device: device to run model on ('cpu'/'cuda')

    Returns:
        List of true labels from test set, predicted labels via inference on test
        data and prediction probabilities of each class
    """
    model.eval()
    test_labels, pred_labels, pred_probabilities = [], [], []

    for batch in test_dl:
        with torch.no_grad():
            x, y = [example.to(device)
                    for example in batch[:-1]], batch[-1].to(device)
            out = model(*x)['cls_output']

        test_labels += y.tolist()
        pred_labels += torch.argmax(out, dim=1).tolist()
        pred_probabilities += out.tolist()

    return test_labels, pred_labels, pred_probabilities


# Function to return accuracy score of predicted labels as compared to true labels
# Wrapper for sklearn accuracy_score function
accuracy = accuracy_score


def generate_and_save_classification_report(
        test_labels: list[int],
        pred_labels: list[int],
        dirpath: str,
        mapping: Optional[dict] = None) -> DataFrame:
    """
    Function to generate a classificaton report from the predicted data
    at dirpath as classification_report.csv

    Args:
        test_labels: true labels from test set
        pred_labels: predicted labels from trained model
        dirpath: path to store classification_report.csv
        mapping[optional]: mapping of label_id to true label_names (id2label)

    Returns:
        a Pandas DataFrame with the classification report
    """

    if mapping is not None:
        test_labels = [mapping[x] for x in test_labels]
        pred_labels = [mapping[x] for x in pred_labels]

    report = pd.DataFrame(
        classification_report(test_labels, pred_labels,
                              output_dict=True)).transpose()
    print(report)
    report.to_csv(path.join(dirpath, 'classification_report.csv'))

    return report


def conf_matrix(test_labels: list[int],
                pred_labels: list[int],
                mapping: Optional[dict] = None) -> np.ndarray:
    """
    Function to return confusion matrix of predicted labels as compared to true labels

    Args:
        test_labels: true labels from test set
        pred_labels: predicted labels from trained model
        mapping[optional]: mapping of label_id to true label_names (id2label)

    Returns:
        numpy array of shape (n_classes, n_classes)
    """

    if mapping is not None:
        test_labels = [mapping[x] for x in test_labels]
        pred_labels = [mapping[x] for x in pred_labels]

    return confusion_matrix(test_labels, pred_labels)


def save_top_genes_and_heatmap(
    model: LinearModel,
    train_dl: DataLoader,
    test_dl: DataLoader,
    classes: list,
    dirpath: str,
    device: str = 'cpu',
    top_n: int = 20,
    n_background_tensor: int = 1000,
) -> None:
    """
    Function to save top n genes of each class and save heatmap of gene to class weight.

    Args:
        model: trained model to extract weights from
        train_dl: train dataloader.
        test_dl: test dataloader.
        classes: list of class names.
        dirpath: dir where shap analysis csv & heatmap stored.
        device: device for pytorch.
        top_n: save top n genes based on shap values.
    """
    model.to(device)
    shap_model = CustomShapModel(model)
    explainer = shap.DeepExplainer(
        shap_model,
        next(iter(train_dl))[0][:n_background_tensor].to(device))

    shap_values = []
    for batch in test_dl:
        batch_shap_values = explainer.shap_values(batch[0].to(device))
        shap_values.append(batch_shap_values)

    concate_shap_values = np.concatenate(shap_values).mean(axis=0)
    genes_class_shap_df = pd.DataFrame(concate_shap_values,
                                       index=test_dl.dataset.var_names,
                                       columns=classes)

    class_top_genes = {}
    common_genes = set()
    for class_name in classes:
        sorted_genes = genes_class_shap_df[class_name].sort_values(
            ascending=False)
        class_top_genes[class_name] = sorted_genes.index[:top_n]
        common_genes.update(set(sorted_genes.index[:top_n]))

    pd.DataFrame(class_top_genes).to_csv(
        os.path.join(dirpath, "shap_analysis.csv"), index=False)

    top_n_genes_heatmap(genes_class_shap_df.loc[list(common_genes)], dirpath)


def top_n_genes_heatmap(class_genes_weights: pd.DataFrame, dirpath: str):
    """
    Generate a heatmap for top n genes across all classes.

    Args:
        class_genes_weights: genes * classes matrix which contains
                             shap_value/weights of each gene to class.
        dirpath: path to store the heatmap image.
    """

    sns.set(rc={'figure.figsize': (9, 12)})
    sns.heatmap(class_genes_weights, vmin=-1e-2, vmax=1e-2)

<<<<<<< HEAD
    plt.savefig(os.path.join(dirpath, "heatmap.png"))
=======
    plt.savefig(path.join(dirpath, 'heatmap.png'))
    return top_n_indices, top_n_genes
>>>>>>> 91451e68


def roc_auc(test_labels: list[int],
            pred_score: list[list[float]],
            dirpath: str,
            mapping: Optional[list] = None) -> None:
    """ Calculate ROC-AUC and save plot.

    Args:
        test_labels: true labels from the test dataset.
        pred_score: predictions probabities of each sample for all the classes.
    """
    # convert label predictions list to one-hot matrix.
    test_labels_onehot = data_utils.get_one_hot_matrix(np.array(test_labels))

    # test labels starts with 0 so we need to add 1 in max.
    for class_label in range(max(test_labels) + 1):

        # fpr: False Positive Rate | tpr: True Positive Rate
        fpr, tpr, _ = roc_curve(test_labels_onehot[:, class_label],
                                np.array(pred_score)[:, class_label])

        roc_auc = auc(fpr, tpr)

        display = RocCurveDisplay(fpr=fpr, tpr=tpr, roc_auc=roc_auc)
        display.plot()
        os.makedirs(os.path.join(dirpath, "roc_auc"), exist_ok=True)
        plt.savefig(
            os.path.join(dirpath, 'roc_auc',
<<<<<<< HEAD
                         f'{mapping[class_label].replace(" ", "_")}.png'))
=======
                         f'{mapping[class_label].replace(" ", "_")}.png'))


def _make_design_matrix(adata: Union[AnnData, AnnCollection],
                        fixed_column: str, fixed_condition: str,
                        design_factor: str, factor_categories: list[str],
                        sum_column: str) -> AnnData:
    """Function to make design matrix based upon fixed and control conditions.

    Args:
        adata: data to make design matrix from
        fixed_column: column name in `adata.obs` containing a fixed condition to subset
        fixed_condition: condition to subset data on, belonging to `fixed_column`
        design_factor: column name in `adata.obs` containing different factor levels or categories
        factor_categories: list of conditions in `design_factor` to make design matrix for
        sum_column: column name to sum values across samples

    Returns:
        AnnData oject of design matrix
    """
    if isinstance(adata, AnnData):
        adata = AnnCollection([adata])

    design_matrix_list = []

    # Hacky fix since deseq2 does not like `_` in column_names
    new_control_column_name = design_factor.replace('_', '')

    fix_data = adata[adata.obs[fixed_column] == fixed_condition]
    for condition in factor_categories:
        condition_subset = fix_data[fix_data.obs[design_factor] == condition]
        for sum_sample in condition_subset.obs[sum_column].unique():
            sum_subset = condition_subset[condition_subset.obs[sum_column] ==
                                          sum_sample]
            subdata = ad.AnnData(
                X=sum_subset[:].X.sum(axis=0).reshape(
                    1, len(sum_subset.var_names)),
                var=pd.DataFrame(index=sum_subset.var_names),
                obs=pd.DataFrame(index=[f'{sum_sample}_{condition}']))
            subdata.obs[new_control_column_name] = [condition]
            design_matrix_list.append(subdata)

    design_matrix = ad.concat(design_matrix_list)
    return design_matrix


def get_differential_expression_results(adata: AnnData,
                                        fixed_condition: str,
                                        design_factor: str,
                                        factor_categories: list[str],
                                        dirpath: str = None) -> DataFrame:
    """Function to get differential expression analysis values

    Args:
        adata: design matrix
        fixed_condition: condition to subset data on, belonging to `fixed_column`
        design_factor: column name in `adata.obs` containing different factor levels or categories
        factor_categories: list of conditions in `design_factor` of design matrix
        dirpath: directory path to store DEG

    Returns:
        pandas DataFrame object containing differential expression stats
    """

    count_matrix = adata.to_df()
    count_matrix_int = count_matrix.round().astype(int)
    metadata_ad = adata.obs

    # Hacky fix since deseq2 does not like `_` in column_names
    design_factor = design_factor.replace('_', '')

    deseq_dataset = DeseqDataSet(counts=count_matrix_int,
                                 metadata=metadata_ad,
                                 design_factors=design_factor)

    # removing genes with zero expression across all the sample
    sc.pp.filter_genes(deseq_dataset, min_cells=1)
    deseq_dataset.deseq2()

    result_stats = DeseqStats(deseq_dataset,
                              contrast=(design_factor, *factor_categories))
    result_stats.summary()
    results_df = result_stats.results_df

    if dirpath:
        results_df.to_csv(
            f'{dirpath}/DEG_results_{fixed_condition}_{factor_categories[0]}_vs_{factor_categories[1]}.csv'
        )

    return results_df


def plot_volcano(deg_results_df: DataFrame,
                 fixed_condition: str,
                 factor_categories: list[str],
                 fold_change: Union[float, int] = 1.5,
                 p_val: Union[float, int] = 0.05,
                 y_lim_tuple: Optional[Tuple[float, ...]] = None,
                 dirpath: str = None):
    """Function to generate volcano plot differential expression results and store it to disk

    Args:
        deg_results_df: differential expression results dataframe
        fixed_condition: condition to subset data on, belonging to `fixed_column`
        factor_categories: list of conditions in `design_factor` to make design matrix for
        fold_change: fold change to filter the differentially expressed genes for volcano plot
        p_val: p_val to filter the differentially expressed genes for volcano plot
        y_lim_tuple: values to adjust the Y-axis limits of the plot
        dirpath: directory path to store volcano plot
    """
    log2_fold_chnage = np.log2(fold_change)
    neg_log10_pval = -np.log10(p_val)
    deg_results_df['-log10(pvalue)'] = -np.log10(deg_results_df['pvalue'])

    upregulated_gene = (deg_results_df['log2FoldChange'] >= log2_fold_chnage
                        ) & (deg_results_df['-log10(pvalue)']
                             >= (neg_log10_pval))
    downregulated_gene = (deg_results_df['log2FoldChange'] <= (
        -log2_fold_chnage)) & (deg_results_df['-log10(pvalue)']
                               >= (neg_log10_pval))

    unsignificant_gene = deg_results_df['-log10(pvalue)'] <= (neg_log10_pval)
    signi_genes_between_up_n_down = ~(upregulated_gene | downregulated_gene
                                      | unsignificant_gene)

    plt.figure(figsize=(10, 6))
    plt.scatter(deg_results_df.loc[upregulated_gene, 'log2FoldChange'],
                deg_results_df.loc[upregulated_gene, '-log10(pvalue)'],
                color='red',
                alpha=0.2,
                s=20,
                label=f"FC>={fold_change} & p_val<={p_val}")

    plt.scatter(deg_results_df.loc[downregulated_gene, 'log2FoldChange'],
                deg_results_df.loc[downregulated_gene, '-log10(pvalue)'],
                color='blue',
                alpha=0.2,
                s=20,
                label=f'FC<=-{fold_change} & p_val<={p_val}')

    plt.scatter(deg_results_df.loc[unsignificant_gene, 'log2FoldChange'],
                deg_results_df.loc[unsignificant_gene, '-log10(pvalue)'],
                color='mediumorchid',
                alpha=0.2,
                s=20,
                label=f'p_val>{p_val}')

    plt.scatter(deg_results_df.loc[signi_genes_between_up_n_down,
                                   'log2FoldChange'],
                deg_results_df.loc[signi_genes_between_up_n_down,
                                   '-log10(pvalue)'],
                color='green',
                alpha=0.2,
                s=20,
                label=f'-{fold_change}<FC<{fold_change} & p_val<={p_val}')

    plt.xlabel('Log2 Fold Change', fontweight='bold')
    plt.ylabel('-Log10(p-value)', fontweight='bold')
    plt.title(
        f'DEG of "{fixed_condition}" in {factor_categories[0]} v/s {factor_categories[1]}',
        fontweight='bold')
    plt.grid(False)
    plt.axhline(neg_log10_pval,
                color='black',
                linestyle='--',
                label=f'p_val ({p_val})')
    plt.axvline(log2_fold_chnage,
                color='red',
                linestyle='--',
                alpha=0.4,
                label=f'Log2 Fold Change (+{fold_change})')
    plt.axvline(-log2_fold_chnage,
                color='blue',
                linestyle='--',
                alpha=0.4,
                label=f'Log2 Fold Change (-{fold_change})')
    plt.legend(loc='center left', bbox_to_anchor=(1, 0.5))
    if y_lim_tuple:
        plt.ylim(bottom=y_lim_tuple[0], top=y_lim_tuple[1])
    plt.savefig(
        f'{dirpath}/DEG_plot_{fixed_condition}_{factor_categories[0]}_vs_{factor_categories[1]}.png',
        bbox_inches='tight')


def perform_differential_expression_analysis(adata: Union[AnnData,
                                                          AnnCollection],
                                             fixed_column: str,
                                             fixed_condition: str,
                                             design_factor: str,
                                             factor_categories: list[str],
                                             sum_column: str,
                                             fold_change: Union[float,
                                                                int] = 1.5,
                                             p_val: Union[float, int] = 0.05,
                                             y_lim_tuple: Optional[Tuple[
                                                 float, ...]] = None,
                                             dirpath: str = None) -> DataFrame:
    """Function to perform differential expression analysis on data

    Args:
        adata: data to make design matrix from
        fixed_column: column name in `adata.obs` containing a fixed condition to subset 
        fixed_condition: condition to subset data on, belonging to `fixed_column`
        design_factor: column name in `adata.obs` containing the control condition
        factor_categories: list of conditions in `design_factor` to make design matrix for
        sum_column: column name to sum values across samples
        fold_change: fold change to filter the differentially expressed genes for volcano plot
        p_val: p_val to filter the differentially expressed genes for volcano plot
        y_lim_tuple: values to adjust the Y-axis limits of the plot
        dirpath: directory path to store analysis results and volcano plot

    Returns:
        pandas DataFrame object containing differential expression stats
    """

    assert fixed_column in adata.obs.columns, f"{fixed_column} must be a column name in `adata.obs`"
    assert design_factor in adata.obs.columns, f"{design_factor} must be a column name in `adata.obs`"
    assert sum_column in adata.obs.columns, f"{sum_column} must be a column name in `adata.obs`"
    assert fixed_condition in adata.obs[fixed_column].unique(
    ), f"{fixed_condition} must belong to {fixed_column}"
    assert factor_categories[0] in adata.obs[design_factor].unique(
    ), f"{factor_categories[0]} must belong to {design_factor}"
    assert factor_categories[1] in adata.obs[design_factor].unique(
    ), f"{factor_categories[1]} must belong to {design_factor}"

    design_matrix = _make_design_matrix(adata, fixed_column, fixed_condition,
                                        design_factor, factor_categories,
                                        sum_column)

    deg_results_df = get_differential_expression_results(
        design_matrix, fixed_condition, design_factor, factor_categories,
        dirpath)

    plot_volcano(deg_results_df, fixed_condition, factor_categories,
                 fold_change, p_val, y_lim_tuple, dirpath)

    return deg_results_df
>>>>>>> 91451e68
<|MERGE_RESOLUTION|>--- conflicted
+++ resolved
@@ -3,27 +3,20 @@
 from typing import Optional, Union, Tuple
 
 import anndata as ad
+from anndata import AnnData
+from anndata.experimental import AnnCollection
 import matplotlib.pyplot as plt
 import numpy as np
-import anndata as ad
-from anndata import AnnData
-from anndata.experimental import AnnCollection
+from pandas import DataFrame
 from pydeseq2.dds import DeseqDataSet
 from pydeseq2.ds import DeseqStats
-import pandas as pd
-<<<<<<< HEAD
-import torch
+import scanpy as sc
 import seaborn as sns
 import shap
-=======
-from pandas import DataFrame
->>>>>>> 91451e68
 from sklearn.metrics import accuracy_score, classification_report, confusion_matrix, RocCurveDisplay, roc_curve, auc
 import torch
 from torch import nn
 from torch.utils.data import DataLoader
-import seaborn as sns
-import scanpy as sc
 
 from .model import LinearModel, CustomShapModel
 from .utils import data_utils
@@ -88,7 +81,7 @@
         test_labels = [mapping[x] for x in test_labels]
         pred_labels = [mapping[x] for x in pred_labels]
 
-    report = pd.DataFrame(
+    report = DataFrame(
         classification_report(test_labels, pred_labels,
                               output_dict=True)).transpose()
     print(report)
@@ -153,7 +146,7 @@
         shap_values.append(batch_shap_values)
 
     concate_shap_values = np.concatenate(shap_values).mean(axis=0)
-    genes_class_shap_df = pd.DataFrame(concate_shap_values,
+    genes_class_shap_df = DataFrame(concate_shap_values,
                                        index=test_dl.dataset.var_names,
                                        columns=classes)
 
@@ -165,13 +158,13 @@
         class_top_genes[class_name] = sorted_genes.index[:top_n]
         common_genes.update(set(sorted_genes.index[:top_n]))
 
-    pd.DataFrame(class_top_genes).to_csv(
+    DataFrame(class_top_genes).to_csv(
         os.path.join(dirpath, "shap_analysis.csv"), index=False)
 
     top_n_genes_heatmap(genes_class_shap_df.loc[list(common_genes)], dirpath)
 
 
-def top_n_genes_heatmap(class_genes_weights: pd.DataFrame, dirpath: str):
+def top_n_genes_heatmap(class_genes_weights: DataFrame, dirpath: str):
     """
     Generate a heatmap for top n genes across all classes.
 
@@ -184,12 +177,7 @@
     sns.set(rc={'figure.figsize': (9, 12)})
     sns.heatmap(class_genes_weights, vmin=-1e-2, vmax=1e-2)
 
-<<<<<<< HEAD
     plt.savefig(os.path.join(dirpath, "heatmap.png"))
-=======
-    plt.savefig(path.join(dirpath, 'heatmap.png'))
-    return top_n_indices, top_n_genes
->>>>>>> 91451e68
 
 
 def roc_auc(test_labels: list[int],
@@ -219,9 +207,6 @@
         os.makedirs(os.path.join(dirpath, "roc_auc"), exist_ok=True)
         plt.savefig(
             os.path.join(dirpath, 'roc_auc',
-<<<<<<< HEAD
-                         f'{mapping[class_label].replace(" ", "_")}.png'))
-=======
                          f'{mapping[class_label].replace(" ", "_")}.png'))
 
 
@@ -259,8 +244,8 @@
             subdata = ad.AnnData(
                 X=sum_subset[:].X.sum(axis=0).reshape(
                     1, len(sum_subset.var_names)),
-                var=pd.DataFrame(index=sum_subset.var_names),
-                obs=pd.DataFrame(index=[f'{sum_sample}_{condition}']))
+                var=DataFrame(index=sum_subset.var_names),
+                obs=DataFrame(index=[f'{sum_sample}_{condition}']))
             subdata.obs[new_control_column_name] = [condition]
             design_matrix_list.append(subdata)
 
@@ -423,7 +408,7 @@
 
     Args:
         adata: data to make design matrix from
-        fixed_column: column name in `adata.obs` containing a fixed condition to subset 
+        fixed_column: column name in `adata.obs` containing a fixed condition to subset
         fixed_condition: condition to subset data on, belonging to `fixed_column`
         design_factor: column name in `adata.obs` containing the control condition
         factor_categories: list of conditions in `design_factor` to make design matrix for
@@ -458,5 +443,4 @@
     plot_volcano(deg_results_df, fixed_condition, factor_categories,
                  fold_change, p_val, y_lim_tuple, dirpath)
 
-    return deg_results_df
->>>>>>> 91451e68
+    return deg_results_df