--- conflicted
+++ resolved
@@ -1,11 +1,11 @@
-<<<<<<< HEAD
-""" Data realated utility functions."""
+"""This file contains functions related to data utility."""
 
 from typing import Union
 
 from anndata import AnnData
 from anndata.experimental import AnnCollection
 import numpy as np
+import pandas as pd
 from sklearn.preprocessing import OneHotEncoder
 import torch
 
@@ -51,12 +51,6 @@
                                              dtype=torch.float32)
 
     return random_background_data
-=======
-"""This file contains functions related to data utility."""
-
-import anndata
-import numpy as np
-import pandas as pd
 
 
 def generate_dummy_anndata(n_samples, n_features, target_name='celltype'):
@@ -78,7 +72,7 @@
     np.random.seed(0)
 
     # Creating anndata object.
-    adata = anndata.AnnData(X=np.random.rand(n_samples, n_features))
+    adata = AnnData(X=np.random.rand(n_samples, n_features))
     adata.obs = pd.DataFrame.from_dict({
         target_name: np.random.choice(['B', 'C', 'DC', 'T'], size=n_samples),
         'batch': np.random.choice(['batch1', 'batch2'], size=n_samples),
@@ -86,5 +80,4 @@
     })
     adata.obs.index = adata.obs.index.astype(str)
 
-    return adata
->>>>>>> e9738965
+    return adata