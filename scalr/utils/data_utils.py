"""This file contains functions related to data utility."""

from typing import Union

from anndata import AnnData
from anndata.experimental import AnnCollection
from sklearn.preprocessing import OneHotEncoder
import numpy as np
import pandas as pd
from sklearn.preprocessing import OneHotEncoder
import torch


def get_one_hot_matrix(data: np.array):
    """This function returns a one-hot matrix of given labels.

    Args:
        data: Categorical data of dim 1D or 2D array.

    Returns:
        one-hot matrix.
    """
    if data.ndim == 1:
        data = data.reshape(-1, 1)
    ohe = OneHotEncoder().fit(data)
    one_hot_matrix = ohe.transform(data).toarray()

    return one_hot_matrix


def get_random_samples(
    data: Union[AnnData, AnnCollection],
    n_random_samples: int,
<<<<<<< HEAD
=======
    device: str,
    batch_onehotencoder: OneHotEncoder = None,
>>>>>>> 33faefde
) -> torch.tensor:
    """This function returns random N samples from given data.

    Args:
        data: AnnData or AnnCollection object.
        n_random_samples: number of random samples to extract from the data.

    Returns:
        Chosen random samples tensor.
    """

    random_indices = np.random.randint(0, data.shape[0], n_random_samples)
    random_background_data = data[random_indices].X

    if not isinstance(random_background_data, np.ndarray):
        random_background_data = random_background_data.A

    # Handle batch correction when selecing random samples.
    ## Add batch field from obs to features data.
    if batch_onehotencoder:
        random_background_data = torch.cat(
            (torch.as_tensor(random_background_data),
             torch.as_tensor(batch_onehotencoder.transform(
                 data[random_indices].obs['batch'].values.reshape(-1, 1)).A,
                             dtype=torch.float32)),
            dim=1)
    random_background_data = torch.as_tensor(random_background_data,
                                             dtype=torch.float32)

    return random_background_data


def generate_dummy_anndata(n_samples, n_features, target_name='celltype'):
    """This function returns anndata object of shape (n_samples, n_features).
    
    It generates random values for target, batch & env from below mentioned choices.
    If you require more columns, you can add them in the below adata.obs without editing
    already existing columns.

    Args:
        n_samples: Number of samples in anndata.
        n_features: Number of features in anndata.
        target_name: Any preferred target name. Default is `celltype`.

    Returns:
        Anndata object.
    """

    # Setting seed for reproducibility.
    np.random.seed(0)

    # Creating anndata object.
    adata = AnnData(X=np.random.rand(n_samples, n_features))
    adata.obs = pd.DataFrame.from_dict({
        target_name: np.random.choice(['B', 'C', 'DC', 'T'], size=n_samples),
        'batch': np.random.choice(['batch1', 'batch2'], size=n_samples),
        'env': np.random.choice(['env1', 'env2', 'env3'], size=n_samples)
    })
    adata.obs.index = adata.obs.index.astype(str)

    return adata<|MERGE_RESOLUTION|>--- conflicted
+++ resolved
@@ -31,11 +31,6 @@
 def get_random_samples(
     data: Union[AnnData, AnnCollection],
     n_random_samples: int,
-<<<<<<< HEAD
-=======
-    device: str,
-    batch_onehotencoder: OneHotEncoder = None,
->>>>>>> 33faefde
 ) -> torch.tensor:
     """This function returns random N samples from given data.
 
