import os
from os import path
import json
from typing import Callable

import anndata as ad
from anndata import AnnData
from sklearn.model_selection import GroupShuffleSplit, StratifiedShuffleSplit

from ..utils import write_data, dump_json, read_data


def _generate_train_val_test_split_indices(datapath: str,
                                           split_ratio: list[float],
                                           target: str,
                                           stratify: str = None,
                                           dirpath: str = None) -> dict:
    """Generate a list of indices for train/val/test split of whole dataset

    Args:
        datapath: path to full data
        split_ratio: ratio to split number of samples in
        target: target for classification present in `obs`.
        stratify: optional parameter to stratify the split upon parameter.
        dirpath: dirpath to store generated split in json format

    Returns:
        dict with 'train', 'test' and 'val' indices list.

    """

    adata = read_data(datapath)
    metadata = adata.obs
    metadata['inds'] = range(len(metadata))
    n_cls = metadata[target].nunique()

    total_ratio = sum(split_ratio)
    train_ratio = split_ratio[0] / total_ratio
    val_ratio = split_ratio[1] / total_ratio
    test_ratio = split_ratio[2] / total_ratio

    Splitter = GroupShuffleSplit if stratify else StratifiedShuffleSplit

    test_splitter = Splitter(test_size=test_ratio,
                                      n_splits=10,
                                      random_state=42)
    training_inds, testing_inds = next(
        test_splitter.split(
            metadata,
            metadata[target],
            groups=metadata[stratify] if stratify else None))

    if len(metadata[target].iloc[testing_inds].unique()) != n_cls:
        print('WARNING: All classes are not present in Test set')

    train_data = metadata.iloc[training_inds]

    val_splitter = Splitter(test_size=val_ratio /
                                     (val_ratio + train_ratio),
                                     n_splits=10,
                                     random_state=42)
    fake_train_inds, fake_val_inds = next(
        val_splitter.split(
            train_data,
            train_data[target],
            groups=train_data[stratify] if stratify else None))

    true_test_inds = testing_inds.tolist()
    true_val_inds = train_data.iloc[fake_val_inds]['inds'].tolist()
    true_train_inds = train_data.iloc[fake_train_inds]['inds'].tolist()

    if len(metadata[target].iloc[true_val_inds].unique()) != n_cls:
        print('WARNING: All classes are not present in Validation set')

    if len(metadata[target].iloc[true_train_inds].unique()) != n_cls:
        print('WARNING: All classes are not present in Train set')

    assert len(set(true_test_inds).intersection(true_train_inds)
               ) == 0, "Test and Train sets contain overlapping samples"
    assert len(set(true_val_inds).intersection(true_train_inds)
               ) == 0, "Validation and Train sets contain overlapping samples"
    assert len(set(true_val_inds).intersection(true_test_inds)
               ) == 0, "Test and Validation sets contain overlapping samples"

    print('Length of train set: ', len(true_train_inds))
    print('Length of val set: ', len(true_val_inds))
    print('Length of test set: ', len(true_test_inds), flush=True)

    data_split = {
        'train': true_train_inds,
        'val': true_val_inds,
        'test': true_test_inds
    }

    if dirpath is not None:
        dump_json(data_split, path.join(dirpath,'data_split.json'))

    return data_split


def split_data(datapath: str,
               data_split: dict,
               dirpath: str,
               sample_chunksize: int = None,
               process_fn: Callable = None,
               **kwargs):
    """Split the full data based upon generated indices lists and write it to disk.

    Args:
        datapath: path to full dataset
        data_split: dict containing list of indices for each split, `-1` as value indicates all indices
        dirpath: path to store new split data.
        sample_chunksize: numberadata of samples to store in one chunk, after splitting the data.
        process_fn: a function which takes in data chunk to perform operations on it like Normalization
        **kwargs: keyword arguments to pass to `process` function besides adata
    """
    total_samples = len(read_data(datapath))

    for split_name in data_split.keys():
        if data_split[split_name] == -1:
            data_split[split_name] = list(range(total_samples))
        if sample_chunksize is None:
            adata = read_data(datapath).to_memory()
            if process_fn is not None:
                adata = process_fn(adata, **kwargs)
            write_data(adata[data_split[split_name]],
                       path.join(dirpath,f'{split_name}.h5ad'))
        else:
            os.makedirs(path.join(dirpath, split_name), exist_ok=True)
            curr_chunksize = len(
                data_split[split_name]) - 1 if sample_chunksize >= len(
                    data_split[split_name]) else sample_chunksize
            for i, (start) in enumerate(
                    range(0, len(data_split[split_name]), curr_chunksize)):
                adata = read_data(datapath)
                adata = adata[data_split[split_name][start:start +
                                                     curr_chunksize]]
                if not isinstance(adata, AnnData):
                    adata = adata.to_adata()
                adata = adata.to_memory()
                if process_fn is not None:
                    adata = process_fn(adata, **kwargs)
                write_data(adata, path.join(dirpath, split_name,f'{i}.h5ad'))


def generate_train_val_test_split(datapath: str,
                                  split_ratio: list[float],
                                  target: str,
                                  stratify: str = None,
                                  dirpath: str = None,
                                  sample_chunksize: int = None,
                                  process_fn: Callable = None,
                                  **kwargs):
    """Generate a list of indices for train/val/test split of whole dataset and writes new data splits
    to disk.

    Args:
        datapath: path to full data
        split_ratio: ratio to split number of samples in
        target: target for classification present in `obs`.
        stratify: optional parameter to stratify the split upon parameter.
        dirpath: dirpath to store generated split in json format
<<<<<<< HEAD
        sample_chunksize: number of samples to store in one chunk, after splitting the data.
    
=======
        chunksize: number of samples to store in one chunk, after splitting the data.

>>>>>>> 91451e68
    Returns:
        dict with 'train', 'test' and 'val' indices list.

    """

    data_split = _generate_train_val_test_split_indices(
        datapath, split_ratio, target, stratify, dirpath)

    split_data(datapath, data_split, dirpath, sample_chunksize, process_fn, **kwargs)<|MERGE_RESOLUTION|>--- conflicted
+++ resolved
@@ -160,13 +160,8 @@
         target: target for classification present in `obs`.
         stratify: optional parameter to stratify the split upon parameter.
         dirpath: dirpath to store generated split in json format
-<<<<<<< HEAD
         sample_chunksize: number of samples to store in one chunk, after splitting the data.
     
-=======
-        chunksize: number of samples to store in one chunk, after splitting the data.
-
->>>>>>> 91451e68
     Returns:
         dict with 'train', 'test' and 'val' indices list.
 
