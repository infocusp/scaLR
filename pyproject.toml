--- conflicted
+++ resolved
@@ -3,11 +3,8 @@
 build-backend = "hatchling.build"
 
 [project]
-<<<<<<< HEAD
+
 name = "pyscaLR"
-=======
-name = "scaLR"
->>>>>>> cc8af586
 version = "1.0.1"
 requires-python = ">=3.10"
 authors = [
