--- conflicted
+++ resolved
@@ -124,12 +124,6 @@
 evaluation:
     model_checkpoint: './scp_test_final_7/best_model'
     batch_size: 5000
-<<<<<<< HEAD
-    metrics: ['accuracy', 'report', 'roc_auc']
-    shap:
-        top_n: 20
-        background_tensor: 1000
-=======
     metrics: ['accuracy', 'report', 'roc_auc', 'deg']
     deg_config:
         fixed_column: 'Cell_Type'
@@ -137,4 +131,6 @@
         design_factor: 'Cell_State'
         factor_categories: ['BS1', 'BS2']
         sum_column: 'donor_id'
->>>>>>> 91451e68
+    shap:
+        top_n: 20
+        background_tensor: 1000