--- conflicted
+++ resolved
@@ -69,21 +69,6 @@
 
 # ANALYSIS
 evaluation:
-<<<<<<< HEAD
-    model_checkpoint: './scp_test_final_7/best_model'
-    batch_size: 5000
-    metrics: ['accuracy', 'report', 'roc_auc', 'deg']
-    deg_config:
-        fixed_column: 'Cell_Type'
-        fixed_condition: 'B'
-        design_factor: 'Cell_State'
-        factor_categories: ['BS1', 'BS2']
-        sum_column: 'donor_id'
-    shap:
-        top_n: 20
-        background_tensor: 1000
-=======
     model_checkpoint: '/path/to/model'
     batch_size: 15000
-    metrics: ['accuracy', 'report']
->>>>>>> 235a318b
+    metrics: ['accuracy', 'report']