--- conflicted
+++ resolved
@@ -55,13 +55,8 @@
             val_data,
             target,
             model_config,
-<<<<<<< HEAD
             feature_chunksize,
-            dirpath=f'{dirpath}/feature_selection',
-=======
-            chunksize,
             dirpath=featurespath,
->>>>>>> 91451e68
             device=device)
     else:
         feature_class_weights = pd.read_csv(weight_matrix, index_col=0)
@@ -87,16 +82,10 @@
             test_data[:, top_features_indices].write(
                 path.join(featurespath,'test.h5ad'), compression='gzip')
         else:
-<<<<<<< HEAD
             sample_chunksize = data_config['sample_chunksize']
-            os.makedirs(f'{dirpath}/feature_selection/train/', exist_ok=True)
-            for i, (start) in enumerate(range(0, len(train_data), sample_chunksize)):
-=======
-            chunksize = data_config['chunksize']
             trainpath = path.join(featurespath,'train')
             os.makedirs(trainpath, exist_ok=True)
-            for i, (start) in enumerate(range(0, len(train_data), chunksize)):
->>>>>>> 91451e68
+            for i, (start) in enumerate(range(0, len(train_data), sample_chunksize)):
                 train_data = read_data(train_datapath)
                 train_data = train_data[start:start + sample_chunksize,
                                         top_features_indices]
@@ -105,14 +94,9 @@
                 write_data(train_data,
                            path.join(trainpath,f'{i}.h5ad'))
 
-<<<<<<< HEAD
-            os.makedirs(f'{dirpath}/feature_selection/val/', exist_ok=True)
-            for i, (start) in enumerate(range(0, len(val_data), sample_chunksize)):
-=======
             valpath = path.join(featurespath,'val')
             os.makedirs(valpath, exist_ok=True)
-            for i, (start) in enumerate(range(0, len(val_data), chunksize)):
->>>>>>> 91451e68
+            for i, (start) in enumerate(range(0, len(val_data), sample_chunksize)):
                 val_data = read_data(val_datapath)
                 val_data = val_data[start:start + sample_chunksize,
                                     top_features_indices]
@@ -121,14 +105,9 @@
                 write_data(val_data,
                            path.join(valpath,f'{i}.h5ad'))
 
-<<<<<<< HEAD
-            os.makedirs(f'{dirpath}/feature_selection/test/', exist_ok=True)
-            for i, (start) in enumerate(range(0, len(test_data), sample_chunksize)):
-=======
             testpath = path.join(featurespath,'test')
             os.makedirs(testpath, exist_ok=True)
-            for i, (start) in enumerate(range(0, len(test_data), chunksize)):
->>>>>>> 91451e68
+            for i, (start) in enumerate(range(0, len(test_data), sample_chunksize)):
                 test_data = read_data(test_datapath)
                 test_data = test_data[start:start + sample_chunksize,
                                       top_features_indices]
