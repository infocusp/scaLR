--- conflicted
+++ resolved
@@ -206,11 +206,7 @@
 p_val to filter the differentially expressed genes for volcano plot  
 - **y_lim_tuple** {(float, ...)}:  
 default: `null`  
-<<<<<<< HEAD
-values to adjust the Y-axis limits of the plot.
-=======
 values to adjust the Y-axis limits of the plot  
->>>>>>> 31bbd077
 
 **gene_recall** {dict}:
 Required only if user wants to generate recall curve for the experiment.
