import argparse
import os
from os import path
import sys

import torch
from torch import nn
import numpy as np

from config.utils import load_config
from scalr import Trainer
from scalr.dataloader import simple_dataloader
from scalr.evaluation import get_predictions, accuracy, generate_and_save_classification_report, plot_roc_auc_curve, perform_differential_expression_analysis, save_top_genes_and_heatmap
from scalr.model import LinearModel
<<<<<<< HEAD
from scalr.evaluation import get_predictions, accuracy, generate_and_save_classification_report, roc_auc, perform_differential_expression_analysis, generate_gene_recall_curve
from scalr import Trainer
=======
from scalr.utils import read_data, read_yaml, read_json, dump_yaml
>>>>>>> 175f5b5d


def evaluate(config, log=True):

    print('GPU: ', torch.cuda.is_available())

    device = config['device']
    dirpath = config['dirpath']
    exp_name = config['exp_name']
    exp_run = config['exp_run']

    data_config = config['data']
<<<<<<< HEAD

    evaluation_configs = config['evaluation']
    batch_size = evaluation_configs['batch_size']
=======
    target = data_config['target']
    test_datapath = data_config['test_datapath']
    train_datapath = data_config.get('train_datapath')

    evaluation_configs = config['evaluation']
    batch_size = evaluation_configs['batch_size']

    shap_config = evaluation_configs.get('shap_config')
    top_n = shap_config.get('top_n', 20)
    n_background_tensor=shap_config.get('background_tensor', 1000)

    if ('metrics' not in evaluation_configs):
        return config
>>>>>>> 175f5b5d

    dirpath = path.join(dirpath, f'{exp_name}_{exp_run}')
    resultpath = path.join(dirpath, 'results')
    os.makedirs(resultpath, exist_ok=True)

<<<<<<< HEAD
    if 'metrics' in evaluation_configs:
        target = data_config['target']
        test_datapath = data_config['test_datapath']
        model_checkpoint = evaluation_configs['model_checkpoint']
        model_ = read_yaml(path.join(model_checkpoint, 'config.yml'))
        config['model'] = model_
        model_type = model_['type']
        model_hp = model_['hyperparameters']

        # TODO: add absl.logging functionality
        if log:
            sys.stdout = open(f'{dirpath}/results/test.log', 'w')

        test_data = read_data(test_datapath)

        label_mappings = read_json(
            path.join(model_checkpoint, 'label_mappings.json'))

        if model_type == 'linear':
            model = LinearModel(**model_hp).to(device)
            model.load_state_dict(
                torch.load(path.join(model_checkpoint,
                                     'model.pt'))['model_state_dict'])

            test_dl = simple_dataloader(test_data, target, batch_size,
                                        label_mappings)

        # Evaluation
        id2label = label_mappings[target]['id2label']
        metrics = evaluation_configs['metrics']

        if metrics != ['deg']:
            test_labels, pred_labels, pred_probabilities = get_predictions(
                model, test_dl, device)

        if 'accuracy' in metrics:
            print('Accuracy: ', accuracy(test_labels, pred_labels))

        if 'report' in metrics:
            print('\nClassification Report:')
            generate_and_save_classification_report(test_labels,
                                                    pred_labels,
                                                    resultpath,
                                                    mapping=id2label)

        if 'roc_auc' in metrics:
            print("\nROC & AUC:")
            roc_auc(test_labels,
                    pred_probabilities,
                    resultpath,
                    mapping=id2label)

        if 'deg' in metrics:
            perform_differential_expression_analysis(
                test_data,
                **evaluation_configs['deg_config'],
                dirpath=resultpath)

    if 'gene_recall' in evaluation_configs and evaluation_configs[
            'gene_recall']:
        print('Starting gene recall curve analysis.')
        generate_gene_recall_curve(evaluation_configs['gene_recall'],
                                   dirpath=dirpath)
        print('Gene recall curves generated.')
=======
    model_checkpoint = evaluation_configs['model_checkpoint']
    model_ = read_yaml(path.join(model_checkpoint, 'config.yml'))
    config['model'] = model_
    model_type = model_['type']
    model_hp = model_['hyperparameters']

    # TODO: add absl.logging functionality
    if log:
        sys.stdout = open(f'{dirpath}/results/test.log', 'w')

    test_data = read_data(test_datapath)

    label_mappings = read_json(
        path.join(model_checkpoint, 'label_mappings.json'))

    if model_type == 'linear':
        model = LinearModel(**model_hp).to(device)
        model.load_state_dict(
            torch.load(path.join(model_checkpoint,
                                 'model.pt'))['model_state_dict'])

        test_dl = simple_dataloader(test_data, target, batch_size,
                                    label_mappings)

    # Evaluation
    id2label = label_mappings[target]['id2label']
    metrics = evaluation_configs['metrics']

    if metrics != ['deg']:
        test_labels, pred_labels, pred_probabilities = get_predictions(
            model, test_dl, device)

    if 'accuracy' in metrics:
        print('Accuracy: ', accuracy(test_labels, pred_labels))

    if 'report' in metrics:
        print('\nClassification Report:')
        generate_and_save_classification_report(test_labels,
                                                pred_labels,
                                                resultpath,
                                                mapping=id2label)

    if 'roc_auc' in metrics:
        print("\nROC & AUC:")
        plot_roc_auc_curve(test_labels,
                pred_probabilities,
                resultpath,
                mapping=id2label)
    if 'shap' in metrics:
        print("\nSHAP analysis:")
        if train_datapath:
            train_data = read_data(train_datapath)
            train_dl = simple_dataloader(train_data, target, batch_size,
                                        label_mappings)
        else:
            raise ValueError("Train data path required for SHAP analysis.")
        save_top_genes_and_heatmap(model,
                                   train_dl,
                                   test_dl,
                                   id2label,
                                   resultpath,
                                   device,
                                   top_n,
                                   n_background_tensor)

    if 'deg' in metrics:
        perform_differential_expression_analysis(
            test_data, **evaluation_configs['deg_config'], dirpath=resultpath)
>>>>>>> 175f5b5d

    dump_yaml(config, path.join(dirpath, 'config.yml'))
    return config


if __name__ == '__main__':
    parser = argparse.ArgumentParser()
    parser.add_argument('-c', '--config', type=str, help='config.yml file')
    parser.add_argument('-l',
                        '--log',
                        action='store_true',
                        help='Store evaluation-logs')

    args = parser.parse_args()

    config = load_config(args.config)

    evaluate(config, args.log)<|MERGE_RESOLUTION|>--- conflicted
+++ resolved
@@ -10,14 +10,9 @@
 from config.utils import load_config
 from scalr import Trainer
 from scalr.dataloader import simple_dataloader
-from scalr.evaluation import get_predictions, accuracy, generate_and_save_classification_report, plot_roc_auc_curve, perform_differential_expression_analysis, save_top_genes_and_heatmap
+from scalr.evaluation import get_predictions, accuracy, generate_and_save_classification_report, plot_roc_auc_curve, perform_differential_expression_analysis, generate_gene_recall_curve, save_top_genes_and_heatmap
 from scalr.model import LinearModel
-<<<<<<< HEAD
-from scalr.evaluation import get_predictions, accuracy, generate_and_save_classification_report, roc_auc, perform_differential_expression_analysis, generate_gene_recall_curve
-from scalr import Trainer
-=======
 from scalr.utils import read_data, read_yaml, read_json, dump_yaml
->>>>>>> 175f5b5d
 
 
 def evaluate(config, log=True):
@@ -30,11 +25,7 @@
     exp_run = config['exp_run']
 
     data_config = config['data']
-<<<<<<< HEAD
 
-    evaluation_configs = config['evaluation']
-    batch_size = evaluation_configs['batch_size']
-=======
     target = data_config['target']
     test_datapath = data_config['test_datapath']
     train_datapath = data_config.get('train_datapath')
@@ -43,18 +34,17 @@
     batch_size = evaluation_configs['batch_size']
 
     shap_config = evaluation_configs.get('shap_config')
-    top_n = shap_config.get('top_n', 20)
-    n_background_tensor=shap_config.get('background_tensor', 1000)
+    if shap_config:
+        top_n = shap_config.get('top_n', 20)
+        n_background_tensor=shap_config.get('background_tensor', 1000)
 
     if ('metrics' not in evaluation_configs):
         return config
->>>>>>> 175f5b5d
 
     dirpath = path.join(dirpath, f'{exp_name}_{exp_run}')
     resultpath = path.join(dirpath, 'results')
     os.makedirs(resultpath, exist_ok=True)
 
-<<<<<<< HEAD
     if 'metrics' in evaluation_configs:
         target = data_config['target']
         test_datapath = data_config['test_datapath']
@@ -102,10 +92,26 @@
 
         if 'roc_auc' in metrics:
             print("\nROC & AUC:")
-            roc_auc(test_labels,
+            plot_roc_auc_curve(test_labels,
                     pred_probabilities,
                     resultpath,
                     mapping=id2label)
+        if 'shap' in metrics:
+            print("\nSHAP analysis:")
+            if train_datapath:
+                train_data = read_data(train_datapath)
+                train_dl = simple_dataloader(train_data, target, batch_size,
+                                            label_mappings)
+            else:
+                raise ValueError("Train data path required for SHAP analysis.")
+            save_top_genes_and_heatmap(model,
+                                       train_dl,
+                                       test_dl,
+                                       id2label,
+                                       resultpath,
+                                       device,
+                                       top_n,
+                                       n_background_tensor)
 
         if 'deg' in metrics:
             perform_differential_expression_analysis(
@@ -119,76 +125,6 @@
         generate_gene_recall_curve(evaluation_configs['gene_recall'],
                                    dirpath=dirpath)
         print('Gene recall curves generated.')
-=======
-    model_checkpoint = evaluation_configs['model_checkpoint']
-    model_ = read_yaml(path.join(model_checkpoint, 'config.yml'))
-    config['model'] = model_
-    model_type = model_['type']
-    model_hp = model_['hyperparameters']
-
-    # TODO: add absl.logging functionality
-    if log:
-        sys.stdout = open(f'{dirpath}/results/test.log', 'w')
-
-    test_data = read_data(test_datapath)
-
-    label_mappings = read_json(
-        path.join(model_checkpoint, 'label_mappings.json'))
-
-    if model_type == 'linear':
-        model = LinearModel(**model_hp).to(device)
-        model.load_state_dict(
-            torch.load(path.join(model_checkpoint,
-                                 'model.pt'))['model_state_dict'])
-
-        test_dl = simple_dataloader(test_data, target, batch_size,
-                                    label_mappings)
-
-    # Evaluation
-    id2label = label_mappings[target]['id2label']
-    metrics = evaluation_configs['metrics']
-
-    if metrics != ['deg']:
-        test_labels, pred_labels, pred_probabilities = get_predictions(
-            model, test_dl, device)
-
-    if 'accuracy' in metrics:
-        print('Accuracy: ', accuracy(test_labels, pred_labels))
-
-    if 'report' in metrics:
-        print('\nClassification Report:')
-        generate_and_save_classification_report(test_labels,
-                                                pred_labels,
-                                                resultpath,
-                                                mapping=id2label)
-
-    if 'roc_auc' in metrics:
-        print("\nROC & AUC:")
-        plot_roc_auc_curve(test_labels,
-                pred_probabilities,
-                resultpath,
-                mapping=id2label)
-    if 'shap' in metrics:
-        print("\nSHAP analysis:")
-        if train_datapath:
-            train_data = read_data(train_datapath)
-            train_dl = simple_dataloader(train_data, target, batch_size,
-                                        label_mappings)
-        else:
-            raise ValueError("Train data path required for SHAP analysis.")
-        save_top_genes_and_heatmap(model,
-                                   train_dl,
-                                   test_dl,
-                                   id2label,
-                                   resultpath,
-                                   device,
-                                   top_n,
-                                   n_background_tensor)
-
-    if 'deg' in metrics:
-        perform_differential_expression_analysis(
-            test_data, **evaluation_configs['deg_config'], dirpath=resultpath)
->>>>>>> 175f5b5d
 
     dump_yaml(config, path.join(dirpath, 'config.yml'))
     return config
