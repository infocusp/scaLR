--- conflicted
+++ resolved
@@ -75,18 +75,14 @@
                                                 resultpath,
                                                 mapping=id2label)
 
-<<<<<<< HEAD
-    dump_yaml(config, path.join(dirpath,'config.yml'))
-=======
     if 'roc_auc' in metrics:
         print("\nROC & AUC:")
         roc_auc(test_labels,
                 pred_probabilities,
-                f'{dirpath}/results',
+                resultpath,
                 mapping=id2label)
 
-    dump_yaml(config, f'{dirpath}/config.yml')
->>>>>>> b6e56ec5
+    dump_yaml(config, path.join(dirpath,'config.yml'))
     return config
 
 
