--- conflicted
+++ resolved
@@ -6,11 +6,7 @@
 
 2. Features extraction: A model is trained on feature subsets in a batch-wise process, so all features and samples are utilised in the feature selection process. Then, the top-k features are selected to train the final model, using a feature score based on the model's coefficients/weights.
 
-<<<<<<< HEAD
-3. Training: A Deep Neural Network (DNN) is trained on the train data and validation data is used to validate the model at each epoch & early stop if applicable. Also, batch correction method is available to correct batch effects during training in the pipeline.
-=======
-3. Training: A Deep Neural Network (DNN) is trained on the training dataset. The validation dataset is used to validate the model at each epoch and early stopping is performed if applicable.
->>>>>>> b6d183fa
+3. Training: A Deep Neural Network (DNN) is trained on the training dataset. The validation dataset is used to validate the model at each epoch and early stopping is performed if applicable. Also, batch correction method is available to correct batch effects during training in the pipeline.
 
 4. Evaluation: The trained model is evaluated using the test dataset through calculating metrics such as precision, recall, f1-score, and accuracy. Various visualizations such as ROC curve of class annotation, feature rank plots, heatmap of top genes per class, DGE analysis, gene recall curves are generated.
 
